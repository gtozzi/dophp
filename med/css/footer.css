--- conflicted
+++ resolved
@@ -9,11 +9,7 @@
 }
 .footer {
 	position: absolute;
-<<<<<<< HEAD
-	/*bottom: 0;*/
-=======
 	bottom: 0px;
->>>>>>> 2fd7d1ad
 	width: 100%;
 	/* Set the fixed height of the footer here */
 	height: 50px;
