--- conflicted
+++ resolved
@@ -202,13 +202,8 @@
 
 /** Datatables */
 .dtbl-buttons-container {
-<<<<<<< HEAD
-	text-align: right;
-	margin-top: -74px;
-=======
 	float: right;
 	margin-top: 10px;
->>>>>>> 4e67d8c4
 	color: #2b76b6;
 }
 
@@ -224,13 +219,10 @@
 	z-index: 500;
 }
 
-<<<<<<< HEAD
-=======
 .dataTables_wrapper .dataTables_info{
 	float: left;	
 }
 
->>>>>>> 4e67d8c4
 @media (max-width: 767px){
 	.dataTables_wrapper .dataTables_info {
 		text-align: left;
